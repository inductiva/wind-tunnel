# Wind Tunnel via Inductiva API

Wind tunnels are central for the development and testing of vehicle aerodynamics -
from your everyday commuter car to the high-performance F1 car.
With **Inductiva API** users can simplify their simulation workflow and build their
custom virtual wind tunnels to accelerate the discovery of new designs.

<div align="center">
<img src="assets/f1.gif" width=500 height=300 alt="F1 simulation">
</div>

In this repository, we assume users are familiar with one of the most popular
open-source simulators for virtual wind tunnels, [OpenFOAM](https://www.openfoam.org).
If not, we advise to get acquainted with it through the classical
[motorbike tutorial](https://github.com/OpenFOAM/OpenFOAM-8/tree/master/tutorials/incompressible/simpleFoam/motorBike).

## Virtual wind tunnel simulations

When performing wind tunnel tests - virtual or physical - only a few
parameters are tweaked, for example, changing the airflow velocity for the same
vehicle.
**Inductiva API** provides a powerful mechanism to configure this simulation
from this set of parameters, this workflow is designated as
a **simulation scenario**.

Let's set an F1 car in a toy **wind tunnel** and run a simulation scenario:

```python
from lib import models
from lib import scenarios

# Create a model of  a wind tunnel with a flow velocity of 30 m/s
# and a domain of 18x8x8 m
wind_tunnel = models.WindTunnel(
    flow_velocity=(30, 0, 0),
    x_min=-3, x_max=15, y_min=-4, y_max=4, z_min=0, z_max=8)

# Initialize a scenario with the wind tunnel
wind_tunnel_scenario = scenarios.WindTunnelScenario(wind_tunnel)

# Establish the num_iterations and resolution via the simulation parameters
sim_params = scenarios.SimulationParameters(num_iterations=100, resolution=2)

# Submit a non-blocking simulation task
task = wind_tunnel_scenario.simulate(object_path="assets/f1_car.obj",
                                     sim_params=sim_params)
```

In this code snippet, we are using the `WindTunnelScenario` to configure the
simulation files for OpenFOAM with the `wind_tunnel` model, the F1 car and
simulation parameters and simulating via **Inductiva API**. This scenario is a
toy example that can be extended to more complex simulation scenarios, (e.g.,
add rotation of wheels to the vehicle). 

In this repository, users will learn how to create a simulation scenario from a
low-level OpenFOAM call via **Inductiva API** to a higher-level structure within
a Python class.

Before starting, make sure to have the `inductiva` package installed and
follow the instructions in the [installation section](docs/0_INSTALL.md).

The **wind tunnel** tour is split into the following steps:
1. [Running OpenFOAM simulations via Inductiva API](docs/1_OPENFOAM_SIM.md)
2. [Templating your simulation files to introduce simple configuration](docs/2_TEMPLATING.md)
3. [Creating a custom wind tunnel scenario with Python](docs/3_WINDTUNNEL_SCENARIO.md)
<<<<<<< HEAD
5. [Monitor the status of the tasks](docs/5_MONITOR_TASKS.md)
=======
4. [Submiting many simulations to the API](docs/4_BATCH_WIND_TUNNELS.md)
>>>>>>> 956543bd

**Disclaimer**: For the sake of time the simulations performed here are simple and
don't represent any practical real-world application.

To learn more about the `inductiva` package, check the
[Inductiva API documentation](https://github.com/inductiva/inductiva/wiki).<|MERGE_RESOLUTION|>--- conflicted
+++ resolved
@@ -63,11 +63,8 @@
 1. [Running OpenFOAM simulations via Inductiva API](docs/1_OPENFOAM_SIM.md)
 2. [Templating your simulation files to introduce simple configuration](docs/2_TEMPLATING.md)
 3. [Creating a custom wind tunnel scenario with Python](docs/3_WINDTUNNEL_SCENARIO.md)
-<<<<<<< HEAD
+4. [Submiting many simulations to the API](docs/4_BATCH_WIND_TUNNELS.md)
 5. [Monitor the status of the tasks](docs/5_MONITOR_TASKS.md)
-=======
-4. [Submiting many simulations to the API](docs/4_BATCH_WIND_TUNNELS.md)
->>>>>>> 956543bd
 
 **Disclaimer**: For the sake of time the simulations performed here are simple and
 don't represent any practical real-world application.
